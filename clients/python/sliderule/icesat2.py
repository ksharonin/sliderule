--- conflicted
+++ resolved
@@ -237,11 +237,7 @@
         logger.debug("No response returned")
 
     # Build Initial GeoDataFrame
-<<<<<<< HEAD
-    gdf = sliderule.todataframe(columns)
-=======
-    gdf = sliderule.todataframe(columns, lon_key='lon', lat_key='lat', height_key=height_key)
->>>>>>> 9373b4fc
+    gdf = sliderule.todataframe(columns, height_key=height_key)
 
     # Merge Ancillary Fields
     tstart_merge = time.perf_counter()
@@ -622,11 +618,7 @@
                     profiles["flatten"] = time.perf_counter() - tstart_flatten
 
                     # Create DataFrame
-<<<<<<< HEAD
-                    gdf = sliderule.todataframe(columns)
-=======
-                    gdf = sliderule.todataframe(columns, lat_key="latitude", lon_key="longitude", height_key=height_key)
->>>>>>> 9373b4fc
+                    gdf = sliderule.todataframe(columns, height_key=height_key)
 
                     # Calculate Spot Column
                     gdf['spot'] = gdf.apply(lambda row: __calcspot(row["sc_orient"], row["track"], row["pair"]), axis=1)
