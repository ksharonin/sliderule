# Copyright (c) 2021, University of Washington
# All rights reserved.
#
# Redistribution and use in source and binary forms, with or without
# modification, are permitted provided that the following conditions are met:
#
# 1. Redistributions of source code must retain the above copyright notice,
#    this list of conditions and the following disclaimer.
#
# 2. Redistributions in binary form must reproduce the above copyright notice,
#    this list of conditions and the following disclaimer in the documentation
#    and/or other materials provided with the distribution.
#
# 3. Neither the name of the University of Washington nor the names of its
#    contributors may be used to endorse or promote products derived from this
#    software without specific prior written permission.
#
# THIS SOFTWARE IS PROVIDED BY THE UNIVERSITY OF WASHINGTON AND CONTRIBUTORS
# “AS IS” AND ANY EXPRESS OR IMPLIED WARRANTIES, INCLUDING, BUT NOT LIMITED
# TO, THE IMPLIED WARRANTIES OF MERCHANTABILITY AND FITNESS FOR A PARTICULAR
# PURPOSE ARE DISCLAIMED. IN NO EVENT SHALL THE UNIVERSITY OF WASHINGTON OR
# CONTRIBUTORS BE LIABLE FOR ANY DIRECT, INDIRECT, INCIDENTAL, SPECIAL,
# EXEMPLARY, OR CONSEQUENTIAL DAMAGES (INCLUDING, BUT NOT LIMITED TO,
# PROCUREMENT OF SUBSTITUTE GOODS OR SERVICES; LOSS OF USE, DATA, OR PROFITS;
# OR BUSINESS INTERRUPTION) HOWEVER CAUSED AND ON ANY THEORY OF LIABILITY,
# WHETHER IN CONTRACT, STRICT LIABILITY, OR TORT (INCLUDING NEGLIGENCE OR
# OTHERWISE) ARISING IN ANY WAY OUT OF THE USE OF THIS SOFTWARE, EVEN IF
# ADVISED OF THE POSSIBILITY OF SUCH DAMAGE.

import os
import io
import sys
import copy
import logging
import datetime
import traceback
import numpy as np
import geopandas as gpd
import matplotlib.cm as cm
import matplotlib.colorbar
import matplotlib.pyplot as plt
import matplotlib.colors as colors
from traitlets.utils.bunch import Bunch
import sliderule.io

# imports with warnings if not present
try:
    import ipywidgets
except ModuleNotFoundError as e:
    sys.stderr.write("Warning: missing packages, some functions will throw an exception if called. (%s)\n" % (str(e)))
try:
    import tkinter.filedialog
except ModuleNotFoundError as e:
    sys.stderr.write("Warning: missing packages, some functions will throw an exception if called. (%s)\n" % (str(e)))
try:
    import IPython.display
except ModuleNotFoundError as e:
    sys.stderr.write("Warning: missing packages, some functions will throw an exception if called. (%s)\n" % (str(e)))

# imports that raise error if not present
try:
    import ipyleaflet
except ModuleNotFoundError as e:
    sys.stderr.write("Error: missing required packages. (%s)\n" % (str(e)))
    raise

try:
    import xyzservices
except ModuleNotFoundError as e:
    sys.stderr.write("Error: missing required packages. (%s)\n" % (str(e)))
    raise

class widgets:
    def __init__(self, **kwargs):
        # set default keyword options
        kwargs.setdefault('style', {})
        # set style
        self.style = copy.copy(kwargs['style'])

        # dropdown menu for setting asset
        self.asset = ipywidgets.Dropdown(
            options=['atlas-local', 'atlas-s3', 'nsidc-s3'],
            value='nsidc-s3',
            description='Asset:',
            description_tooltip="Asset: Location for SlideRule to get the data",
            disabled=False,
            style=self.style,
        )

        # dropdown menu for setting data release
        self.release = ipywidgets.Dropdown(
            options=['003', '004'],
            value='004',
            description='Release:',
            description_tooltip="Release: ICESat-2 data release",
            disabled=False,
            style=self.style,
        )

        # dropdown menu for setting surface type
        # 0-land, 1-ocean, 2-sea ice, 3-land ice, 4-inland water
        surface_type_options = [
            'Land',
            'Ocean',
            'Sea ice',
            'Land ice',
            'Inland water'
        ]
        self.surface_type = ipywidgets.Dropdown(
            options=surface_type_options,
            value='Land',
            description='Surface Type:',
            description_tooltip=("Surface Type: ATL03 surface type for confidence "
                "classification\n\t0: land\n\t1: ocean\n\t2: sea ice\n\t"
                "3: land ice\n\t4: inland water"),
            disabled=False,
            style=self.style,
        )

        # slider for setting length of ATL06-SR segment in meters
        self.length = ipywidgets.IntSlider(
            value=40,
            min=5,
            max=200,
            step=5,
            description='Length:',
            description_tooltip="Length: length of ATL06 segments in meters",
            disabled=False,
            continuous_update=False,
            orientation='horizontal',
            readout=True,
            readout_format='d',
            style=self.style,
        )

        # slider for setting step distance for successive segments in meters
        self.step = ipywidgets.IntSlider(
            value=20,
            min=5,
            max=200,
            step=5,
            description='Step:',
            description_tooltip="Step: step distance for successive ATL06 segments in meters",
            disabled=False,
            continuous_update=False,
            orientation='horizontal',
            readout=True,
            readout_format='d',
            style=self.style,
        )

        # slider for setting confidence level for PE selection
        # eventually would be good to switch this to a IntRangeSlider with value=[0,4]
        self.confidence = ipywidgets.IntSlider(
            value=4,
            min=0,
            max=4,
            step=1,
            description='Confidence:',
            description_tooltip=("Confidence: ATL03 confidence level for surface "
                "type\n\t0: background\n\t1: within 10m\n\t2: low\n\t3: medium\n\t"
                "4: high"),
            disabled=False,
            continuous_update=False,
            orientation='horizontal',
            readout=True,
            readout_format='d',
            style=self.style,
        )

        # selection for land surface classifications
        land_options = [
            'atl08_noise',
            'atl08_ground',
            'atl08_canopy',
            'atl08_top_of_canopy',
            'atl08_unclassified'
        ]
        self.land_class = ipywidgets.SelectMultiple(
            options=land_options,
            description='Land Class:',
            description_tooltip=("Land Class: ATL08 land classification "
                "for photons\n\t0: noise\n\t1: ground\n\t2: canopy\n\t"
                "3: top of canopy\n\t4: unclassified"),
            disabled=False,
            style=self.style,
        )

        # selection for ATL03 quality flags
        quality_options = [
            'atl03_nominal',
            'atl03_possible_afterpulse',
            'atl03_possible_impulse_response',
            'atl03_possible_tep'
        ]
        self.quality = ipywidgets.SelectMultiple(
            value=['atl03_nominal'],
            options=quality_options,
            description='Quality:',
            description_tooltip=("Quality: ATL03 photon quality "
                "classification\n\t0: nominal\n\t"
                "1: possible afterpulse\n\t"
                "2: possible impulse response\n\t"
                "3: possible TEP"),
            disabled=False,
            style=self.style,
        )

        # slider for setting for YAPC kNN
        self.yapc_knn = ipywidgets.IntSlider(
            value=0,
            min=0,
            max=20,
            step=1,
            description='YAPC kNN:',
            description_tooltip=("YAPC kNN: number of nearest "
                "neighbors to use\n\t0: automatic selection "
                "of the number of neighbors"),
            disabled=False,
            continuous_update=False,
            orientation='horizontal',
            readout=True,
            readout_format='d',
            style=self.style,
        )

        # slider for setting for YAPC height window
        self.yapc_win_h = ipywidgets.FloatSlider(
            value=3.0,
            min=0.1,
            max=100,
            step=0.1,
            description='YAPC h window:',
            description_tooltip=("YAPC h window: window height "
                "used to filter the nearest neighbors"),
            disabled=False,
            continuous_update=False,
            orientation='horizontal',
            readout=True,
            readout_format='0.1f',
            style=self.style,
        )

        # slider for setting for YAPC along-track distance window
        self.yapc_win_x = ipywidgets.FloatSlider(
            value=21.0,
            min=0.1,
            max=100,
            step=0.1,
            description='YAPC x window:',
            description_tooltip=("YAPC x window: window width "
                "used to filter the nearest neighbors"),
            disabled=False,
            continuous_update=False,
            orientation='horizontal',
            readout=True,
            readout_format='0.1f',
            style=self.style,
        )

        # slider for setting for YAPC minimum photon events
        self.yapc_min_ph = ipywidgets.IntSlider(
            value=4,
            min=0,
            max=20,
            step=1,
            description='YAPC Minimum PE:',
            description_tooltip=("YAPC Minimum PE: minimum number of "
                "photons needed in an extent to calculate a YAPC score"),
            disabled=False,
            continuous_update=False,
            orientation='horizontal',
            readout=True,
            readout_format='d',
            style=self.style,
        )

        # slider for setting for YAPC weights for fit
        self.yapc_weight = ipywidgets.IntSlider(
            value=80,
            min=0,
            max=255,
            step=1,
            description='YAPC Weight:',
            description_tooltip=("YAPC Weight: minimum YAPC classification "
                "score of a photon to be used in the processing request"),
            disabled=False,
            continuous_update=False,
            orientation='horizontal',
            readout=True,
            readout_format='d',
            style=self.style,
        )

        # slider for setting maximum number of iterations
        # (not including initial least-squares-fit selection)
        self.iteration = ipywidgets.IntSlider(
            value=1,
            min=0,
            max=20,
            step=1,
            description='Iterations:',
            description_tooltip=("Iterations: maximum number of iterations, "
                "not including initial least-squares-fit selection"),
            disabled=False,
            continuous_update=False,
            orientation='horizontal',
            readout=True,
            readout_format='d',
            style=self.style,
        )

        # slider for setting minimum along track spread
        self.spread = ipywidgets.FloatSlider(
            value=20,
            min=1,
            max=100,
            step=0.1,
            description='Spread:',
            description_tooltip=("Spread: minimum along track spread "
                "for valid segments in meters"),
            disabled=False,
            continuous_update=False,
            orientation='horizontal',
            readout=True,
            readout_format='0.1f',
            style=self.style,
        )
        # slider for setting minimum photon event (PE) count
        self.count = ipywidgets.IntSlider(
            value=10,
            min=1,
            max=50,
            step=1,
            description='PE Count:',
            description_tooltip=("PE Count: minimum number of photon events "
                "needed for valid segment fits"),
            disabled=False,
            continuous_update=False,
            orientation='horizontal',
            readout=True,
            readout_format='d',
            style=self.style,
        )

        # slider for setting minimum height of PE window in meters
        self.window = ipywidgets.FloatSlider(
            value=3,
            min=0.5,
            max=10,
            step=0.1,
            description='Window:',
            description_tooltip=("Window: minimum height the refined "
                "photon-selection window can shrink in meters"),
            disabled=False,
            continuous_update=False,
            orientation='horizontal',
            readout=True,
            readout_format='0.1f',
            style=self.style,
        )

        # slider for setting maximum robust dispersion in meters
        self.sigma = ipywidgets.FloatSlider(
            value=5,
            min=1,
            max=10,
            step=0.1,
            description='Sigma:',
            description_tooltip="Sigma: maximum robust dispersion in meters",
            disabled=False,
            continuous_update=False,
            orientation='horizontal',
            readout=True,
            readout_format='0.1f',
            style=self.style,
        )

        # dropdown menu for setting map projection for polygons
        # Global: Web Mercator (EPSG:3857)
        # North: Alaska Polar Stereographic (EPSG:5936)
        # South: Polar Stereographic South (EPSG:3031)
        projection_list = ['Global','North','South']
        self.projection = ipywidgets.Dropdown(
            options=projection_list,
            value='Global',
            description='Projection:',
            description_tooltip=("Projection: leaflet map projection\n\t"
                "Global: Web Mercator (EPSG:3857)\n\t"
                "Alaska Polar Stereographic (EPSG:5936)\n\t"
                "South: Polar Stereographic South (EPSG:3031)"),
            disabled=False,
            style=self.style,
        )

        # dropdown menu for selecting variable to draw on map
        variable_list = ['h_mean', 'h_sigma', 'dh_fit_dx', 'dh_fit_dy',
            'rms_misfit', 'w_surface_window_final', 'delta_time',
            'cycle', 'rgt']
        self.variable = ipywidgets.Dropdown(
            options=variable_list,
            value='h_mean',
            description='Variable:',
            description_tooltip="Variable: variable to display on leaflet map",
            disabled=False,
            style=self.style,
        )

        # all listed colormaps in matplotlib version
        cmap_set = set(cm.datad.keys()) | set(cm.cmaps_listed.keys())
        # colormaps available in this program
        # (no reversed, qualitative or miscellaneous)
        self.cmaps_listed = {}
        self.cmaps_listed['Perceptually Uniform Sequential'] = [
            'viridis','plasma','inferno','magma','cividis']
        self.cmaps_listed['Sequential'] = ['Greys','Purples',
            'Blues','Greens','Oranges','Reds','YlOrBr','YlOrRd',
            'OrRd','PuRd','RdPu','BuPu','GnBu','PuBu','YlGnBu',
            'PuBuGn','BuGn','YlGn']
        self.cmaps_listed['Sequential (2)'] = ['binary','gist_yarg',
            'gist_gray','gray','bone','pink','spring','summer',
            'autumn','winter','cool','Wistia','hot','afmhot',
            'gist_heat','copper']
        self.cmaps_listed['Diverging'] = ['PiYG','PRGn','BrBG',
            'PuOr','RdGy','RdBu','RdYlBu','RdYlGn','Spectral',
            'coolwarm', 'bwr','seismic']
        self.cmaps_listed['Cyclic'] = ['twilight',
            'twilight_shifted','hsv']
        # create list of available colormaps in program
        cmap_list = []
        for val in self.cmaps_listed.values():
            cmap_list.extend(val)
        # reduce colormaps to available in program and matplotlib
        cmap_set &= set(cmap_list)
        # dropdown menu for setting colormap
        self.cmap = ipywidgets.Dropdown(
            options=sorted(cmap_set),
            value='viridis',
            description='Colormap:',
            description_tooltip=("Colormap: matplotlib colormaps "
                "for displayed variable"),
            disabled=False,
            style=self.style,
        )

        # Reverse the colormap
        self.reverse = ipywidgets.Checkbox(
            value=False,
            description='Reverse Colormap',
            description_tooltip=("Reverse Colormap: reverse matplotlib "
                "colormap for displayed variable"),
            disabled=False,
            style=self.style,
        )

        # selection for adding layers to map
<<<<<<< HEAD
        layer_options = ['3DEP','ESRI imagery','RGI']
        self.layers = ipywidgets.SelectMultiple(
            options=layer_options,
            description='Add Layers:',
=======
        layer_options = ['3DEP','ASTER GDEM','ESRI imagery','RGI']
        self.layers = ipywidgets.SelectMultiple(
            options=layer_options,
            description='Add Layers:',
            description_tooltip=("Add Layers: contextual layers "
                "to add to leaflet map"),
>>>>>>> 8bbef204
            disabled=False,
            style=self.style,
        )

        # watch widgets for changes
        self.projection.observe(self.set_layers)

        # button and label for output file selection
        self.file = copy.copy(self.filename)
        self.savebutton = ipywidgets.Button(
            description="Save As"
        )
        self.savelabel = ipywidgets.Text(
            value=self.file,
            disabled=False
        )
        # connect fileselect button with action
        self.savebutton.on_click(self.saveas_file)
        self.savelabel.observe(self.set_savefile)
        # create hbox of file selection
        if os.environ.get("DISPLAY"):
            self.filesaver = ipywidgets.HBox([
                self.savebutton,
                self.savelabel
            ])
        else:
            self.filesaver = copy.copy(self.savelabel)

        # button and label for input file selection
        self.loadbutton = ipywidgets.Button(
            description="File select"
        )
        self.loadlabel = ipywidgets.Text(
            value='',
            disabled=False
        )
        # connect fileselect button with action
        self.loadbutton.on_click(self.select_file)
        self.loadlabel.observe(self.set_loadfile)
        # create hbox of file selection
        if os.environ.get("DISPLAY"):
            self.fileloader = ipywidgets.HBox([
                self.loadbutton,
                self.loadlabel
            ])
        else:
            self.fileloader = copy.copy(self.loadlabel)

    # function for setting available map layers
    def set_layers(self, sender):
        """function for updating available map layers
        """
        if (self.projection.value == 'Global'):
<<<<<<< HEAD
            layer_options = ['3DEP','ESRI imagery','RGI']
=======
            layer_options = ['3DEP','ASTER GDEM','ESRI imagery','RGI']
>>>>>>> 8bbef204
        elif (self.projection.value == 'North'):
            layer_options = ['ESRI imagery','ArcticDEM']
        elif (self.projection.value == 'South'):
            layer_options = ['LIMA','MOA','RAMP']
        self.layers.options=layer_options
        self.layers.value=[]

    def saveas_file(self, b):
        """function for file save
        """
        IPython.display.clear_output()
        root = tkinter.Tk()
        root.withdraw()
        root.call('wm', 'attributes', '.', '-topmost', True)
        filetypes = (("HDF5 file", "*.h5"),
            ("netCDF file", "*.nc"),
            ("All Files", "*.*"))
        b.files = tkinter.filedialog.asksaveasfilename(
            initialfile=self.file,
            defaultextension='h5',
            filetypes=filetypes)
        self.savelabel.value = b.files
        self.file = b.files
        return self

    def set_savefile(self, sender):
        self.file = self.savelabel.value

    def select_file(self, b):
        """function for file selection
        """
        IPython.display.clear_output()
        root = tkinter.Tk()
        root.withdraw()
        root.call('wm', 'attributes', '.', '-topmost', True)
        filetypes = (("HDF5 file", "*.h5"),
            ("netCDF file", "*.nc"),
            ("All Files", "*.*"))
        b.files = tkinter.filedialog.askopenfilename(
            defaultextension='h5',
            filetypes=filetypes,
            multiple=False)
        self.loadlabel.value = b.files
        self.file = b.files
        return self

    def set_loadfile(self, sender):
        self.file = self.loadlabel.value

    @property
    def filename(self):
        """default input and output file string
        """
        # get sliderule submission time
        now = datetime.datetime.now().strftime('%Y%m%d%H%M%S')
        args = (now, self.release.value)
        return "ATL06-SR_{0}_{1}.h5".format(*args)

    @property
    def format(self):
        """return the file format from file string
        """
        hdf = ('h5','hdf5','hdf')
        netcdf = ('nc','netcdf','nc3')
        if self.file.endswith(hdf):
            return 'hdf'
        elif self.file.endswith(netcdf):
            return 'netcdf'
        else:
            return ''

    @property
    def _r(self):
        cmap_reverse_flag = '_r' if self.reverse.value else ''
        return cmap_reverse_flag

    @property
    def colormap(self):
        return self.cmap.value + self._r

# define projections for ipyleaflet tiles
projections = Bunch(
    # Alaska Polar Stereographic (WGS84)
    EPSG5936=Bunch(
        Basemap=dict(
            name='EPSG:5936',
            custom=True,
            proj4def="""+proj=stere +lat_0=90 +lat_ts=90 +lon_0=-150 +k=0.994
                +x_0=2000000 +y_0=2000000 +datum=WGS84 +units=m +no_defs""",
            origin=[-2.8567784109255e+07, 3.2567784109255e+07],
            resolutions=[
                238810.813354,
                119405.406677,
                59702.7033384999,
                29851.3516692501,
                14925.675834625,
                7462.83791731252,
                3731.41895865639,
                1865.70947932806,
                932.854739664032,
                466.427369832148,
                233.213684916074,
                116.60684245803701,
                58.30342122888621,
                29.151710614575396,
                14.5758553072877,
                7.28792765351156,
                3.64396382688807,
                1.82198191331174,
                0.910990956788164,
                0.45549547826179,
                0.227747739130895,
                0.113873869697739,
                0.05693693484887,
                0.028468467424435
            ],
            bounds=[
                [-2623285.8808999992907047,-2623285.8808999992907047],
                [6623285.8803000003099442,6623285.8803000003099442]
            ]
        ),
        ArcticDEM=dict(
            name='EPSG:5936',
            custom=True,
            proj4def="""+proj=stere +lat_0=90 +lat_ts=90 +lon_0=-150 +k=0.994
                +x_0=2000000 +y_0=2000000 +datum=WGS84 +units=m +no_defs""",
            bounds=[[-1647720.5069000013,-2101522.3853999963],
                [5476281.493099999,5505635.614600004]]
        )
    )
    ,
    # Polar Stereographic South (WGS84)
    EPSG3031 = Bunch(
        Basemap = dict(
            name='EPSG:3031',
            custom=True,
            proj4def="""+proj=stere +lat_0=-90 +lat_ts=-71 +lon_0=0 +k=1
                +x_0=0 +y_0=0 +datum=WGS84 +units=m +no_defs""",
            origin=[-3.06361E7, 3.0636099999999993E7],
            resolutions=[
                67733.46880027094,
                33866.73440013547,
                16933.367200067736,
                8466.683600033868,
                4233.341800016934,
                2116.670900008467,
                1058.3354500042335,
                529.1677250021168,
                264.5838625010584,
            ],
            bounds=[
                [-4524583.19363305,-4524449.487765655],
                [4524449.4877656475,4524583.193633042]
            ]
        ),
        Imagery = dict(
            name='EPSG:3031',
            custom=True,
            proj4def="""+proj=stere +lat_0=-90 +lat_ts=-71 +lon_0=0 +k=1
                +x_0=0 +y_0=0 +datum=WGS84 +units=m +no_defs""",
            origin=[-3.369955099203E7,3.369955101703E7],
            resolutions=[238810.81335399998,
                119405.40667699999,
                59702.70333849987,
                29851.351669250063,
                14925.675834625032,
                7462.837917312516,
                3731.4189586563907,
                1865.709479328063,
                932.8547396640315,
                466.42736983214803,
                233.21368491607402,
                116.60684245803701,
                58.30342122888621,
                29.151710614575396,
                14.5758553072877,
                7.28792765351156,
                3.64396382688807,
                1.82198191331174,
                0.910990956788164,
                0.45549547826179,
                0.227747739130895,
                0.113873869697739,
                0.05693693484887,
                0.028468467424435
            ],
            bounds=[
                [-9913957.327914657,-5730886.461772691],
                [9913957.327914657,5730886.461773157]
            ]
        ),
        LIMA = dict(
            name='EPSG:3031',
            custom=True,
            proj4def="""+proj=stere +lat_0=-90 +lat_ts=-71 +lon_0=0 +k=1
                +x_0=0 +y_0=0 +datum=WGS84 +units=m +no_defs""",
            bounds=[[-2668275,-2294665],[2813725,2362335]]
        ),
        MOA = dict(
            name='EPSG:3031',
            custom=True,
            proj4def="""+proj=stere +lat_0=-90 +lat_ts=-71 +lon_0=0 +k=1
                +x_0=0 +y_0=0 +datum=WGS84 +units=m +no_defs""",
            bounds=[[-3174450,-2816050],[2867175,2406325]]
        ),
        RAMP = dict(
            name='EPSG:3031',
            custom=True,
            proj4def="""+proj=stere +lat_0=-90 +lat_ts=-71 +lon_0=0 +k=1
                +x_0=0 +y_0=0 +datum=WGS84 +units=m +no_defs""",
            bounds=[[-3174462.5,-2611137.5],[2867162.5,2406487.5]]
        )
    )
)

# attributions for the different basemaps and images
glims_attribution = """
Imagery reproduced from GLIMS and NSIDC (2005, updated 2018):
Global Land Ice Measurements from Space glacier database. (doi:10.7265/N5V98602)
"""
esri_attribution = """
Tiles &copy; Esri &mdash; Esri, DeLorme, NAVTEQ, TomTom, Intermap, iPC,
USGS, FAO, NPS, NRCAN, GeoBase, Kadaster NL, Ordnance Survey, Esri Japan,
METI, Esri China (Hong Kong), and the GIS User Community
"""
noaa_attribution = """
Imagery provided by NOAA National Centers for Environmental Information (NCEI);
International Bathymetric Chart of the Southern Ocean (IBCSO);
General Bathymetric Chart of the Oceans (GEBCO).
"""
usgs_3dep_attribution = """USGS National Map 3D Elevation Program (3DEP)"""
usgs_antarctic_attribution = """
U.S. Geological Survey (USGS), British Antarctic Survey (BAS),
National Aeronautics and Space Administration (NASA)
"""
pgc_attribution = """Esri, PGC, UMN, NSF, NGA, DigitalGlobe"""
<<<<<<< HEAD
=======
nasa_attribution = """
Imagery provided by services from the Global Imagery Browse Services (GIBS),
operated by the NASA/GSFC/Earth Science Data and Information System
with funding provided by NASA/HQ.
"""
>>>>>>> 8bbef204

# define background ipyleaflet tile providers
providers = {
    "Esri": {
        "ArcticOceanBase": {
            "name": 'Esri.ArcticOceanBase',
            "crs": projections.EPSG5936.Basemap,
            "attribution": esri_attribution,
            "url": 'http://server.arcgisonline.com/ArcGIS/rest/services/Polar/Arctic_Ocean_Base/MapServer/tile/{z}/{y}/{x}'
        },
        "ArcticImagery": {
            "name": 'Esri.ArcticImagery',
            "crs": projections.EPSG5936.Basemap,
            "attribution": "Earthstar Geographics",
            "url": 'http://server.arcgisonline.com/ArcGIS/rest/services/Polar/Arctic_Imagery/MapServer/tile/{z}/{y}/{x}'
        },
        "ArcticOceanReference": {
            "name": 'Esri.ArcticOceanReference',
            "crs": projections.EPSG5936.Basemap,
            "attribution": esri_attribution,
            "url": 'http://server.arcgisonline.com/ArcGIS/rest/services/Polar/Arctic_Ocean_Reference/MapServer/tile/{z}/{y}/{x}'
        },
        "AntarcticBasemap": {
            "name": 'Esri.AntarcticBasemap',
            "crs": projections.EPSG3031.Basemap,
            "attribution":noaa_attribution,
            "url": 'https://tiles.arcgis.com/tiles/C8EMgrsFcRFL6LrL/arcgis/rest/services/Antarctic_Basemap/MapServer/tile/{z}/{y}/{x}'
        },
        "AntarcticImagery": {
            "name": 'Esri.AntarcticImagery',
            "crs": projections.EPSG3031.Imagery,
            "attribution": "Earthstar Geographics",
            "url": 'http://server.arcgisonline.com/ArcGIS/rest/services/Polar/Antarctic_Imagery/MapServer/tile/{z}/{y}/{x}'
        },
<<<<<<< HEAD
=======
    },
    "NASAGIBS": {
        "ASTER_GDEM_Greyscale_Shaded_Relief": {
            "name": "NASAGIBS.ASTER_GDEM_Greyscale_Shaded_Relief",
            "attribution": nasa_attribution,
            "url": "https://gibs.earthdata.nasa.gov/wmts/epsg3857/best/ASTER_GDEM_Greyscale_Shaded_Relief/default/GoogleMapsCompatible_Level12/{z}/{y}/{x}.jpg",
        }
>>>>>>> 8bbef204
    }
}

# define background ipyleaflet WMS layers
layers = Bunch(
    GLIMS = Bunch(
        Glaciers = ipyleaflet.WMSLayer(
            attribution=glims_attribution,
            layers='GLIMS_GLACIERS',
            format='image/png',
            url='https://www.glims.org/mapservice'
        )
    ),
    USGS = Bunch(
        Elevation = ipyleaflet.WMSLayer(
            attribution=usgs_3dep_attribution,
            layers="3DEPElevation:Hillshade Gray",
            format='image/png',
            url='https://elevation.nationalmap.gov/arcgis/services/3DEPElevation/ImageServer/WMSServer?',
        ),
        LIMA = ipyleaflet.WMSLayer(
            attribution=usgs_antarctic_attribution,
            layers="LIMA_Full_1km",
            format='image/png',
            transparent=True,
            url='https://nimbus.cr.usgs.gov/arcgis/services/Antarctica/USGS_EROS_Antarctica_Reference/MapServer/WmsServer',
            crs=projections.EPSG3031.LIMA
        ),
        MOA = ipyleaflet.WMSLayer(
            attribution=usgs_antarctic_attribution,
            layers="MOA_125_HP1_090_230",
            format='image/png',
            transparent=True,
            url='https://nimbus.cr.usgs.gov/arcgis/services/Antarctica/USGS_EROS_Antarctica_Reference/MapServer/WmsServer',
            crs=projections.EPSG3031.MOA
        ),
        RAMP = ipyleaflet.WMSLayer(
            attribution=usgs_antarctic_attribution,
            layers="Radarsat_Mosaic",
            format='image/png',
            transparent=True,
            url='https://nimbus.cr.usgs.gov/arcgis/services/Antarctica/USGS_EROS_Antarctica_Reference/MapServer/WmsServer',
            crs=projections.EPSG3031.RAMP
        )
    ),
    PGC = Bunch(
        ArcticDEM = ipyleaflet.WMSLayer(
            attribution=pgc_attribution,
            layers="0",
            format='image/png',
            transparent=True,
            url='http://elevation2.arcgis.com/arcgis/services/Polar/ArcticDEM/ImageServer/WMSserver',
            crs=projections.EPSG5936.ArcticDEM
        )
    )
)

# load basemap providers from dict
# https://github.com/geopandas/xyzservices/blob/main/xyzservices/lib.py
def _load_dict(data):
    providers = Bunch()
    for provider_name in data.keys():
        provider = data[provider_name]
        if "url" in provider.keys():
            providers[provider_name] = xyzservices.lib.TileProvider(provider)
        else:
            providers[provider_name] = Bunch(
                {i: xyzservices.lib.TileProvider(provider[i]) for i in provider.keys()}
            )
    return providers

# create traitlets of basemap providers
basemaps = _load_dict(providers)

# draw ipyleaflet map
class leaflet:
    def __init__(self, projection, **kwargs):
        # set default keyword arguments
        kwargs.setdefault('attribution',False)
        kwargs.setdefault('zoom',False)
        kwargs.setdefault('scale',False)
        kwargs.setdefault('cursor',True)
        kwargs.setdefault('center',(39,-108))
        kwargs.setdefault('color','green')
        # create basemap in projection
        if (projection == 'Global'):
            self.map = ipyleaflet.Map(center=kwargs['center'],
                zoom=9, max_zoom=15,
                attribution_control=kwargs['attribution'],
                basemap=ipyleaflet.basemaps.Esri.WorldTopoMap)
            self.crs = 'EPSG:3857'
        elif (projection == 'North'):
            self.map = ipyleaflet.Map(center=(90,0),
                zoom=5, max_zoom=24,
                attribution_control=kwargs['attribution'],
                basemap=basemaps.Esri.ArcticOceanBase,
                crs=projections.EPSG5936.Basemap)
            self.map.add_layer(basemaps.Esri.ArcticOceanReference)
            self.crs = 'EPSG:5936'
        elif (projection == 'South'):
            self.map = ipyleaflet.Map(center=(-90,0),
                zoom=2, max_zoom=9,
                attribution_control=kwargs['attribution'],
                basemap=basemaps.Esri.AntarcticBasemap,
                crs=projections.EPSG3031.Basemap)
            self.crs = 'EPSG:3031'
        # initiate layers list
        self.layers = []
<<<<<<< HEAD
        # initialize selected feature
        self.selected_callback = None
=======
>>>>>>> 8bbef204
        # add control for zoom
        if kwargs['zoom']:
            zoom_slider = ipywidgets.IntSlider(description='Zoom level:',
                min=self.map.min_zoom, max=self.map.max_zoom, value=self.map.zoom)
            ipywidgets.jslink((zoom_slider, 'value'), (self.map, 'zoom'))
            zoom_control = ipyleaflet.WidgetControl(widget=zoom_slider,
                position='topright')
            self.map.add_control(zoom_control)
        # add scale bar
        if kwargs['scale']:
            scale_control = ipyleaflet.ScaleControl(position='topright')
            self.map.add_control(scale_control)
        # add label for cursor position
        if kwargs['cursor']:
            self.cursor = ipywidgets.Label()
            label_control = ipyleaflet.WidgetControl(widget=self.cursor,
                position='bottomleft')
            self.map.add_control(label_control)
            # keep track of cursor position
            self.map.on_interaction(self.handle_interaction)
        # add control for drawing polygons or bounding boxes
        draw_control = ipyleaflet.DrawControl(polyline={},circlemarker={},
            edit=False)
        shapeOptions = {'color':kwargs['color'],'fill_color':kwargs['color']}
        draw_control.rectangle = dict(shapeOptions=shapeOptions,
            metric=['km','m'])
        draw_control.polygon = dict(shapeOptions=shapeOptions,
            allowIntersection=False,showArea=True,metric=['km','m'])
        # create regions
        self.regions = []
        draw_control.on_draw(self.handle_draw)
        self.map.add_control(draw_control)
        # initiate data and colorbars
        self.geojson = None
        self.tooltip = None
        self.hover_control = None
        self.fields = []
        self.colorbar = None

    # add map layers
    def add_layer(self, **kwargs):
        kwargs.setdefault('layers', [])
        # verify layers are iterable
        if isinstance(kwargs['layers'],(xyzservices.TileProvider,dict,str)):
            kwargs['layers'] = [kwargs['layers']]
        # add each layer to map
        for layer in kwargs['layers']:
            # try to add the layer
            try:
                if isinstance(layer,xyzservices.TileProvider):
                    self.map.add_layer(layer)
                elif isinstance(layer,dict):
                    self.map.add_layer(_load_dict(layer))
                elif isinstance(layer,str) and (layer == 'RGI'):
                    self.map.add_layer(layers.GLIMS.Glaciers)
                elif isinstance(layer,str) and (layer == '3DEP'):
                    self.map.add_layer(layers.USGS.Elevation)
<<<<<<< HEAD
=======
                elif isinstance(layer,str) and (layer == 'ASTER GDEM'):
                    self.map.add_layer(basemaps.NASAGIBS.ASTER_GDEM_Greyscale_Shaded_Relief)
>>>>>>> 8bbef204
                elif isinstance(layer,str) and (self.crs == 'EPSG:3857') and (layer == 'ESRI imagery'):
                    self.map.add_layer(xyzservices.providers.Esri.WorldImagery)
                elif isinstance(layer,str) and (self.crs == 'EPSG:5936') and (layer == 'ESRI imagery'):
                    self.map.add_layer(basemaps.Esri.ArcticImagery)
                elif isinstance(layer,str) and (layer == 'ArcticDEM'):
                    self.map.add_layer(layers.PGC.ArcticDEM)
                elif isinstance(layer,str) and (layer == 'LIMA'):
                    self.map.add_layer(layers.USGS.LIMA)
                elif isinstance(layer,str) and (layer == 'MOA'):
                    self.map.add_layer(layers.USGS.MOA)
                elif isinstance(layer,str) and (layer == 'RAMP'):
                    self.map.add_layer(layers.USGS.RAMP)
                # try to add to layers attribute
                self.layers.append(layer)
            except ipyleaflet.LayerException as e:
                logging.info(f"Layer {layer} already on map")
                pass

    # remove map layers
    def remove_layer(self, **kwargs):
        kwargs.setdefault('layers', [])
        # verify layers are iterable
        if isinstance(kwargs['layers'],(xyzservices.TileProvider,dict,str)):
            kwargs['layers'] = [kwargs['layers']]
        # remove each layer to map
        for layer in kwargs['layers']:
            # try to remove layer from map
            try:
                if isinstance(layer,xyzservices.TileProvider):
                    self.map.remove_layer(layer)
                elif isinstance(layer,dict):
                    self.map.remove_layer(_load_dict(layer))
                elif isinstance(layer,str) and (layer == 'RGI'):
                    self.map.remove_layer(layers.GLIMS.Glaciers)
                elif isinstance(layer,str) and (layer == '3DEP'):
                    self.map.remove_layer(layers.USGS.Elevation)
<<<<<<< HEAD
=======
                elif isinstance(layer,str) and (layer == 'ASTER GDEM'):
                    self.map.remove_layer(basemaps.NASAGIBS.ASTER_GDEM_Greyscale_Shaded_Relief)
>>>>>>> 8bbef204
                elif isinstance(layer,str) and (self.crs == 'EPSG:3857') and (layer == 'ESRI imagery'):
                    self.map.remove_layer(xyzservices.providers.Esri.WorldImagery)
                elif isinstance(layer,str) and (self.crs == 'EPSG:5936') and (layer == 'ESRI imagery'):
                    self.map.remove_layer(basemaps.Esri.ArcticImagery)
                elif isinstance(layer,str) and (layer == 'ArcticDEM'):
                    self.map.remove_layer(layers.PGC.ArcticDEM)
                elif isinstance(layer,str) and (layer == 'LIMA'):
                    self.map.remove_layer(layers.USGS.LIMA)
                elif isinstance(layer,str) and (layer == 'MOA'):
                    self.map.remove_layer(layers.USGS.MOA)
                elif isinstance(layer,str) and (layer == 'RAMP'):
                    self.map.remove_layer(layers.USGS.RAMP)
                # try to remove fromo layers attribute
                self.layers.remove(layer)
            except Exception as e:
                logging.critical(f"Could not remove layer {layer}")
                logging.error(traceback.format_exc())
                pass

    # handle cursor movements for label
    def handle_interaction(self, **kwargs):
        if (kwargs.get('type') == 'mousemove'):
            lat,lon = kwargs.get('coordinates')
            lon = sliderule.io.wrap_longitudes(lon)
            self.cursor.value = u"""Latitude: {d[0]:8.4f}\u00B0,
                Longitude: {d[1]:8.4f}\u00B0""".format(d=[lat,lon])

    # keep track of rectangles and polygons drawn on map
    def handle_draw(self, obj, action, geo_json):
        lon,lat = np.transpose(geo_json['geometry']['coordinates'])
        lon = sliderule.io.wrap_longitudes(lon)
        cx,cy = sliderule.io.centroid(lon,lat)
        wind = sliderule.io.winding(lon,lat)
        # set winding to counter-clockwise
        if (wind > 0):
            lon = lon[::-1]
            lat = lat[::-1]
        # create sliderule region from list
        region = sliderule.io.to_region(lon,lat)
        # append coordinates to list
        if (action == 'created'):
            self.regions.append(region)
        elif (action == 'deleted'):
            self.regions.remove(region)
        # remove any prior instances of a data layer
        if (action == 'deleted') and self.geojson is not None:
            self.map.remove_layer(self.geojson)
<<<<<<< HEAD
        # remove any prior instances of a colorbar
        if (action == 'deleted') and self.colorbar is not None:
            self.map.remove_control(self.colorbar)
=======
            self.geojson = None
        # remove any prior instances of a colorbar
        if (action == 'deleted') and self.colorbar is not None:
            self.map.remove_control(self.colorbar)
            self.colorbar = None
>>>>>>> 8bbef204
        return self

    # add geodataframe data to leaflet map
    def GeoData(self, gdf, **kwargs):
        kwargs.setdefault('column_name', 'h_mean')
        kwargs.setdefault('cmap', 'viridis')
        kwargs.setdefault('vmin', None)
        kwargs.setdefault('vmax', None)
        kwargs.setdefault('radius', 1.0)
        kwargs.setdefault('fillOpacity', 0.5)
        kwargs.setdefault('weight', 3.0)
        kwargs.setdefault('stride', None)
        kwargs.setdefault('max_plot_points', 10000)
        kwargs.setdefault('tooltip', True)
<<<<<<< HEAD
        kwargs.setdefault('fields', ['index', 'h_mean', 'h_sigma',
=======
        kwargs.setdefault('fields', ['h_mean', 'h_sigma',
>>>>>>> 8bbef204
            'dh_fit_dx', 'rms_misfit', 'w_surface_window_final',
            'delta_time', 'cycle', 'rgt', 'gt'])
        kwargs.setdefault('colorbar', True)
        # remove any prior instances of a data layer
        if self.geojson is not None:
            self.map.remove_layer(self.geojson)
        if kwargs['stride'] is not None:
            stride = np.copy(kwargs['stride'])
        elif (gdf.shape[0] > kwargs['max_plot_points']):
            stride = int(gdf.shape[0]//kwargs['max_plot_points'])
        else:
            stride = 1
        # sliced geodataframe for plotting
        geodataframe = gdf[slice(None,None,stride)]
        column_name = copy.copy(kwargs['column_name'])
        geodataframe['data'] = geodataframe[column_name]
<<<<<<< HEAD
        geodataframe['index'] = geodataframe.index
=======
>>>>>>> 8bbef204
        # set colorbar limits to 2-98 percentile
        # if not using a defined plot range
        clim = gdf[column_name].quantile((0.02, 0.98)).values
        if kwargs['vmin'] is None:
            vmin = clim[0]
        else:
            vmin = np.copy(kwargs['vmin'])
        if kwargs['vmax'] is None:
            vmax = clim[-1]
        else:
            vmax = np.copy(kwargs['vmax'])
        # normalize data to be within vmin and vmax
        norm = colors.Normalize(vmin=vmin, vmax=vmax, clip=True)
        normalized = norm(geodataframe['data'])
        # create HEX colors for each point in the dataframe
        geodataframe["color"] = np.apply_along_axis(colors.to_hex, 1,
            cm.get_cmap(kwargs['cmap'], 256)(normalized))
        # leaflet map point style
        point_style = {key:kwargs[key] for key in ['radius','fillOpacity','weight']}
        # convert to GeoJSON object
        self.geojson = ipyleaflet.GeoJSON(data=geodataframe.__geo_interface__,
            point_style=point_style, style_callback=self.style_callback)
        # add GeoJSON object to map
        self.map.add_layer(self.geojson)
        # fields for tooltip views
        if kwargs['fields'] is None:
            self.fields = geodataframe.columns.drop(
                [geodataframe.geometry.name, "data", "color"])
        else:
            self.fields = copy.copy(kwargs['fields'])
        # add hover tooltips
        if kwargs['tooltip']:
            self.tooltip = ipywidgets.HTML()
            self.tooltip.layout.margin = "0px 20px 20px 20px"
            self.tooltip.layout.visibility = 'hidden'
            # create widget for hover tooltips
            self.hover_control = ipyleaflet.WidgetControl(widget=self.tooltip,
                position='bottomright')
            self.geojson.on_hover(self.handle_hover)
            self.geojson.on_msg(self.handle_mouseout)
<<<<<<< HEAD
            self.geojson.on_click(self.handle_click)
=======
>>>>>>> 8bbef204
        # add colorbar
        if kwargs['colorbar']:
            self.add_colorbar(column_name=column_name, cmap=kwargs['cmap'], norm=norm)

    # functional call for setting colors of each point
    def style_callback(self, feature):
        return {
            "fillColor": feature["properties"]["color"],
            "color": feature["properties"]["color"],
        }

    # functional calls for hover events
    def handle_hover(self, feature, **kwargs):
<<<<<<< HEAD
        self.tooltip.value = '<br>'.join(['<b>{0}:</b> {1}'.format(field,
=======
        # combine html strings for hover tooltip
        self.tooltip.value = '<b>{0}:</b> {1}<br>'.format('id',feature['id'])
        self.tooltip.value += '<br>'.join(['<b>{0}:</b> {1}'.format(field,
>>>>>>> 8bbef204
            feature["properties"][field]) for field in self.fields])
        self.tooltip.layout.width = "220px"
        self.tooltip.layout.height = "300px"
        self.tooltip.layout.visibility = 'visible'
        self.map.add_control(self.hover_control)

    def handle_mouseout(self, _, content, buffers):
        event_type = content.get('type', '')
        if event_type == 'mouseout':
            self.tooltip.value = ''
            self.tooltip.layout.width = "0px"
            self.tooltip.layout.height = "0px"
            self.tooltip.layout.visibility = 'hidden'
            self.map.remove_control(self.hover_control)

<<<<<<< HEAD
    # functional calls for click events
    def handle_click(self, feature, **kwargs):
        if self.selected_callback != None:
            self.selected_callback(feature)

    def add_selected_callback(self, callback):
        self.selected_callback = callback

=======
>>>>>>> 8bbef204
    # add colorbar widget to leaflet map
    def add_colorbar(self, **kwargs):
        kwargs.setdefault('column_name', 'h_mean')
        kwargs.setdefault('cmap', 'viridis')
        kwargs.setdefault('norm', None)
        kwargs.setdefault('alpha', 1.0)
        kwargs.setdefault('orientation', 'horizontal')
        kwargs.setdefault('position', 'topright')
        kwargs.setdefault('width', 6.0)
        kwargs.setdefault('height', 0.4)
        # remove any prior instances of a colorbar
        if self.colorbar is not None:
            self.map.remove_control(self.colorbar)
        # colormap for colorbar
        cmap = copy.copy(cm.get_cmap(kwargs['cmap']))
        # create matplotlib colorbar
        _, ax = plt.subplots(figsize=(kwargs['width'], kwargs['height']))
        cbar = matplotlib.colorbar.ColorbarBase(ax, cmap=cmap,
            norm=kwargs['norm'], alpha=kwargs['alpha'],
            orientation=kwargs['orientation'],
            label=kwargs['column_name'])
        cbar.solids.set_rasterized(True)
        cbar.ax.tick_params(which='both', width=1, direction='in')
        # save colorbar to in-memory png object
        png = io.BytesIO()
        plt.savefig(png, bbox_inches='tight', format='png')
        png.seek(0)
        # create output widget
        output = ipywidgets.Image(value=png.getvalue(), format='png')
        self.colorbar = ipyleaflet.WidgetControl(widget=output,
            transparent_bg=True, position=kwargs['position'])
        # add colorbar
        self.map.add_control(self.colorbar)
        plt.close()<|MERGE_RESOLUTION|>--- conflicted
+++ resolved
@@ -454,19 +454,12 @@
         )
 
         # selection for adding layers to map
-<<<<<<< HEAD
-        layer_options = ['3DEP','ESRI imagery','RGI']
-        self.layers = ipywidgets.SelectMultiple(
-            options=layer_options,
-            description='Add Layers:',
-=======
         layer_options = ['3DEP','ASTER GDEM','ESRI imagery','RGI']
         self.layers = ipywidgets.SelectMultiple(
             options=layer_options,
             description='Add Layers:',
             description_tooltip=("Add Layers: contextual layers "
                 "to add to leaflet map"),
->>>>>>> 8bbef204
             disabled=False,
             style=self.style,
         )
@@ -520,11 +513,7 @@
         """function for updating available map layers
         """
         if (self.projection.value == 'Global'):
-<<<<<<< HEAD
-            layer_options = ['3DEP','ESRI imagery','RGI']
-=======
             layer_options = ['3DEP','ASTER GDEM','ESRI imagery','RGI']
->>>>>>> 8bbef204
         elif (self.projection.value == 'North'):
             layer_options = ['ESRI imagery','ArcticDEM']
         elif (self.projection.value == 'South'):
@@ -761,14 +750,11 @@
 National Aeronautics and Space Administration (NASA)
 """
 pgc_attribution = """Esri, PGC, UMN, NSF, NGA, DigitalGlobe"""
-<<<<<<< HEAD
-=======
 nasa_attribution = """
 Imagery provided by services from the Global Imagery Browse Services (GIBS),
 operated by the NASA/GSFC/Earth Science Data and Information System
 with funding provided by NASA/HQ.
 """
->>>>>>> 8bbef204
 
 # define background ipyleaflet tile providers
 providers = {
@@ -803,8 +789,6 @@
             "attribution": "Earthstar Geographics",
             "url": 'http://server.arcgisonline.com/ArcGIS/rest/services/Polar/Antarctic_Imagery/MapServer/tile/{z}/{y}/{x}'
         },
-<<<<<<< HEAD
-=======
     },
     "NASAGIBS": {
         "ASTER_GDEM_Greyscale_Shaded_Relief": {
@@ -812,7 +796,6 @@
             "attribution": nasa_attribution,
             "url": "https://gibs.earthdata.nasa.gov/wmts/epsg3857/best/ASTER_GDEM_Greyscale_Shaded_Relief/default/GoogleMapsCompatible_Level12/{z}/{y}/{x}.jpg",
         }
->>>>>>> 8bbef204
     }
 }
 
@@ -921,11 +904,8 @@
             self.crs = 'EPSG:3031'
         # initiate layers list
         self.layers = []
-<<<<<<< HEAD
         # initialize selected feature
         self.selected_callback = None
-=======
->>>>>>> 8bbef204
         # add control for zoom
         if kwargs['zoom']:
             zoom_slider = ipywidgets.IntSlider(description='Zoom level:',
@@ -983,11 +963,8 @@
                     self.map.add_layer(layers.GLIMS.Glaciers)
                 elif isinstance(layer,str) and (layer == '3DEP'):
                     self.map.add_layer(layers.USGS.Elevation)
-<<<<<<< HEAD
-=======
                 elif isinstance(layer,str) and (layer == 'ASTER GDEM'):
                     self.map.add_layer(basemaps.NASAGIBS.ASTER_GDEM_Greyscale_Shaded_Relief)
->>>>>>> 8bbef204
                 elif isinstance(layer,str) and (self.crs == 'EPSG:3857') and (layer == 'ESRI imagery'):
                     self.map.add_layer(xyzservices.providers.Esri.WorldImagery)
                 elif isinstance(layer,str) and (self.crs == 'EPSG:5936') and (layer == 'ESRI imagery'):
@@ -1024,11 +1001,8 @@
                     self.map.remove_layer(layers.GLIMS.Glaciers)
                 elif isinstance(layer,str) and (layer == '3DEP'):
                     self.map.remove_layer(layers.USGS.Elevation)
-<<<<<<< HEAD
-=======
                 elif isinstance(layer,str) and (layer == 'ASTER GDEM'):
                     self.map.remove_layer(basemaps.NASAGIBS.ASTER_GDEM_Greyscale_Shaded_Relief)
->>>>>>> 8bbef204
                 elif isinstance(layer,str) and (self.crs == 'EPSG:3857') and (layer == 'ESRI imagery'):
                     self.map.remove_layer(xyzservices.providers.Esri.WorldImagery)
                 elif isinstance(layer,str) and (self.crs == 'EPSG:5936') and (layer == 'ESRI imagery'):
@@ -1076,17 +1050,11 @@
         # remove any prior instances of a data layer
         if (action == 'deleted') and self.geojson is not None:
             self.map.remove_layer(self.geojson)
-<<<<<<< HEAD
-        # remove any prior instances of a colorbar
-        if (action == 'deleted') and self.colorbar is not None:
-            self.map.remove_control(self.colorbar)
-=======
             self.geojson = None
         # remove any prior instances of a colorbar
         if (action == 'deleted') and self.colorbar is not None:
             self.map.remove_control(self.colorbar)
             self.colorbar = None
->>>>>>> 8bbef204
         return self
 
     # add geodataframe data to leaflet map
@@ -1101,11 +1069,7 @@
         kwargs.setdefault('stride', None)
         kwargs.setdefault('max_plot_points', 10000)
         kwargs.setdefault('tooltip', True)
-<<<<<<< HEAD
         kwargs.setdefault('fields', ['index', 'h_mean', 'h_sigma',
-=======
-        kwargs.setdefault('fields', ['h_mean', 'h_sigma',
->>>>>>> 8bbef204
             'dh_fit_dx', 'rms_misfit', 'w_surface_window_final',
             'delta_time', 'cycle', 'rgt', 'gt'])
         kwargs.setdefault('colorbar', True)
@@ -1122,10 +1086,7 @@
         geodataframe = gdf[slice(None,None,stride)]
         column_name = copy.copy(kwargs['column_name'])
         geodataframe['data'] = geodataframe[column_name]
-<<<<<<< HEAD
         geodataframe['index'] = geodataframe.index
-=======
->>>>>>> 8bbef204
         # set colorbar limits to 2-98 percentile
         # if not using a defined plot range
         clim = gdf[column_name].quantile((0.02, 0.98)).values
@@ -1166,10 +1127,7 @@
                 position='bottomright')
             self.geojson.on_hover(self.handle_hover)
             self.geojson.on_msg(self.handle_mouseout)
-<<<<<<< HEAD
             self.geojson.on_click(self.handle_click)
-=======
->>>>>>> 8bbef204
         # add colorbar
         if kwargs['colorbar']:
             self.add_colorbar(column_name=column_name, cmap=kwargs['cmap'], norm=norm)
@@ -1183,13 +1141,9 @@
 
     # functional calls for hover events
     def handle_hover(self, feature, **kwargs):
-<<<<<<< HEAD
-        self.tooltip.value = '<br>'.join(['<b>{0}:</b> {1}'.format(field,
-=======
         # combine html strings for hover tooltip
         self.tooltip.value = '<b>{0}:</b> {1}<br>'.format('id',feature['id'])
         self.tooltip.value += '<br>'.join(['<b>{0}:</b> {1}'.format(field,
->>>>>>> 8bbef204
             feature["properties"][field]) for field in self.fields])
         self.tooltip.layout.width = "220px"
         self.tooltip.layout.height = "300px"
@@ -1205,7 +1159,6 @@
             self.tooltip.layout.visibility = 'hidden'
             self.map.remove_control(self.hover_control)
 
-<<<<<<< HEAD
     # functional calls for click events
     def handle_click(self, feature, **kwargs):
         if self.selected_callback != None:
@@ -1214,8 +1167,6 @@
     def add_selected_callback(self, callback):
         self.selected_callback = callback
 
-=======
->>>>>>> 8bbef204
     # add colorbar widget to leaflet map
     def add_colorbar(self, **kwargs):
         kwargs.setdefault('column_name', 'h_mean')
