local runner = require("test_executive")
console = require("console")
asset = require("asset")
csv = require("csv")
json = require("json")
local _,td = runner.srcscript()

-- console.monitor:config(core.LOG, core.DEBUG)
-- sys.setlvl(core.LOG, core.DEBUG)

-- Setup --
local assets = asset.loaddir()
-- Unit Test --

local  sigma = 1.0e-9
local  lon =    -108.1
local  lat =      39.1
local  height =    0.0


print(string.format("\n-------------------------------------------------\nesa worldcover 10meter sample POI\n-------------------------------------------------"))

local expResults = {{10.0, 1309046418000, '/vsis3/sliderule/data/WORLDCOVER/ESA_WorldCover_10m_2021_v200_Map.vrt'}}

local demType = "esa-worldcover-10meter"
local dem = geo.raster(geo.parms({ asset = demType, algorithm = "NearestNeighbour", radius = 0}))
local starttime = time.latch();
local tbl, status = dem:sample(lon, lat, height)
local stoptime = time.latch();
runner.check(status == true)
runner.check(tbl ~= nil)
print(string.format("sample time: %f", stoptime - starttime))

local sampleCnt = 0
for i, v in ipairs(tbl) do
    local el = v["value"]
    local fname = v["file"]
    local time = v["time"]
    print(string.format("(%02d) %17.12f  time: %.2f  %s", i, el, time, fname))
    sampleCnt = sampleCnt + 1

    if tostring(el) ~= "nan" then
        runner.check(math.abs(el - expResults[i][1]) < sigma)
    end
    runner.check(time == expResults[i][2])
    runner.check(fname == expResults[i][3])
end
runner.check(sampleCnt == #expResults)


print(string.format("\n-------------------------------------------------\nesa worldcover 10meter subset AOI\n-------------------------------------------------"))

<<<<<<< HEAD
expResults = {{0, 1309046418000, '/vsis3/sliderule/data/WORLDCOVER/ESA_WorldCover_10m_2021_v200_Map.vrt', 7344, 4464, 4}}
=======
expResults = {{0, 1309046418000, '/vsis3/sliderule/data/WORLDCOVER/ESA_WorldCover_10m_2021_v200_Map.vrt', 7344, 4464, 32783616,  1}}
>>>>>>> 5c26dfe5

starttime = time.latch();
tbl, status = dem:subset(-108.3412, 38.8236, -107.7292, 39.1956)
stoptime = time.latch();
print(string.format("subset time: %f", stoptime - starttime))
runner.check(status == true)

local subsetCnt = 0
for i, v in ipairs(tbl) do
    local fname = v["file"]
    local time = v["time"]
    local cols = v["cols"]
    local rows = v["rows"]
    local size = v["size"]
    local datatype = v["datatype"]

<<<<<<< HEAD
    local bytes = cols*rows*1
    local mbytes = bytes / (1024*1024)
    print(string.format("(%02d) size: %d (%.2fMB), cols: %d, rows: %d, datatype: %d", i, bytes, mbytes, cols, rows, datatype))
=======
    local mbytes = size / (1024*1024)
    print(string.format("(%02d) size: %d (%.2fMB), cols: %d, rows: %d, datatype: %d", i, size, mbytes, cols, rows, datatype))
>>>>>>> 5c26dfe5
    subsetCnt = subsetCnt + 1

    runner.check(time == expResults[i][2])
    runner.check(fname == expResults[i][3])
    runner.check(cols == expResults[i][4])
    runner.check(rows == expResults[i][5])
<<<<<<< HEAD
    runner.check(datatype == expResults[i][6])  -- UINT8
=======
    runner.check(size == expResults[i][6])
    runner.check(datatype == expResults[i][7])  -- GDT_Byte
>>>>>>> 5c26dfe5
end
runner.check(subsetCnt == 1)

-- Report Results --

runner.report()
<|MERGE_RESOLUTION|>--- conflicted
+++ resolved
@@ -50,11 +50,7 @@
 
 print(string.format("\n-------------------------------------------------\nesa worldcover 10meter subset AOI\n-------------------------------------------------"))
 
-<<<<<<< HEAD
-expResults = {{0, 1309046418000, '/vsis3/sliderule/data/WORLDCOVER/ESA_WorldCover_10m_2021_v200_Map.vrt', 7344, 4464, 4}}
-=======
-expResults = {{0, 1309046418000, '/vsis3/sliderule/data/WORLDCOVER/ESA_WorldCover_10m_2021_v200_Map.vrt', 7344, 4464, 32783616,  1}}
->>>>>>> 5c26dfe5
+expResults = {{0, 1309046418000, '/vsis3/sliderule/data/WORLDCOVER/ESA_WorldCover_10m_2021_v200_Map.vrt', 7344, 4464, 32783616,  4}}
 
 starttime = time.latch();
 tbl, status = dem:subset(-108.3412, 38.8236, -107.7292, 39.1956)
@@ -71,26 +67,16 @@
     local size = v["size"]
     local datatype = v["datatype"]
 
-<<<<<<< HEAD
-    local bytes = cols*rows*1
-    local mbytes = bytes / (1024*1024)
-    print(string.format("(%02d) size: %d (%.2fMB), cols: %d, rows: %d, datatype: %d", i, bytes, mbytes, cols, rows, datatype))
-=======
     local mbytes = size / (1024*1024)
     print(string.format("(%02d) size: %d (%.2fMB), cols: %d, rows: %d, datatype: %d", i, size, mbytes, cols, rows, datatype))
->>>>>>> 5c26dfe5
     subsetCnt = subsetCnt + 1
 
     runner.check(time == expResults[i][2])
     runner.check(fname == expResults[i][3])
     runner.check(cols == expResults[i][4])
     runner.check(rows == expResults[i][5])
-<<<<<<< HEAD
-    runner.check(datatype == expResults[i][6])  -- UINT8
-=======
     runner.check(size == expResults[i][6])
-    runner.check(datatype == expResults[i][7])  -- GDT_Byte
->>>>>>> 5c26dfe5
+    runner.check(datatype == expResults[i][7])  -- UINT8
 end
 runner.check(subsetCnt == 1)
 
