local runner = require("test_executive")
console = require("console")
asset = require("asset")
csv = require("csv")
json = require("json")

console.monitor:config(core.LOG, core.DEBUG)
sys.setlvl(core.LOG, core.DEBUG)


-- Unit Test --

local lon = -178.0
local lat =   51.7

local demTypes = {"arcticdem-mosaic", "arcticdem-strips"}

for i = 1, 2 do

    local demType = demTypes[i];
    local dem = geo.raster(demType, "NearestNeighbour", 0)

    runner.check(dem ~= nil)

    print(string.format("\n--------------------------------\nTest: %s sample\n--------------------------------", demType))
    local tbl, status = dem:sample(lon, lat)
    runner.check(status == true)
    runner.check(tbl ~= nil)

    local sampleCnt = 0

    for i, v in ipairs(tbl) do
        local el = v["value"]
        local fname = v["file"]
        print(string.format("(%02d) %8.2f %s", i, el, fname))
        runner.check(el ~= -1000000)  --INVALID_SAMPLE_VALUE from VrtRaster.h
        runner.check(string.len(fname) > 0)
        sampleCnt = sampleCnt + 1
    end

    if demType == "arcticdem-mosaic" then
        runner.check(sampleCnt == 1)
    else
        runner.check(sampleCnt >= 28)
    end

    print(string.format("\n--------------------------------\nTest: %s dim\n--------------------------------", demType))
    local rows, cols = dem:dim()
    print(string.format("dimensions: rows: %d, cols: %d", rows, cols))
    runner.check(rows ~= 0)
    runner.check(cols ~= 0)

    print(string.format("\n--------------------------------\nTest: %s bbox\n--------------------------------", demType))
    local lon_min, lat_min, lon_max, lat_max = dem:bbox()
    print(string.format("lon_min: %d, lat_min: %d, lon_max: %d, lan_max: %d", lon_min, lat_min, lon_max, lat_max))
    runner.check(lon_min ~= 0)
    runner.check(lat_min ~= 0)
    runner.check(lon_max ~= 0)
    runner.check(lon_max ~= 0)

    print(string.format("\n--------------------------------\nTest: %s cellsize\n--------------------------------", demType))
    local cellsize = dem:cell()
    print(string.format("cellsize: %d", cellsize))
    runner.check(cellsize == 2.0)
end


for i = 1, 2 do

    local demType = demTypes[i];
    local samplingRadius = 30
<<<<<<< HEAD
    local dem = geo.raster(demType, "ZonalStats", samplingRadius, true)
=======
    local dem = geo.vrt(demType, "NearestNeighbour", samplingRadius, true)
>>>>>>> 8e12e6ed

    runner.check(dem ~= nil)

    print(string.format("\n--------------------------------\nTest: %s Zonal Stats\n--------------------------------", demType))
    local tbl, status = dem:sample(lon, lat)
    runner.check(status == true)
    runner.check(tbl ~= nil)

    local el, cnt, min, max, mean, median, stdev, mad
    for j, v in ipairs(tbl) do
        el = v["value"]
        cnt = v["count"]
        min = v["min"]
        max = v["max"]
        mean = v["mean"]
        median = v["median"]
        stdev = v["stdev"]
        mad = v["mad"]

        if el ~= -9999.0 then
            print(string.format("(%02d) value: %6.2f   cnt: %03d   min: %6.2f   max: %6.2f   mean: %6.2f   median: %6.2f   stdev: %6.2f   mad: %6.2f", j, el, cnt, min, max, mean, median, stdev, mad))
            runner.check(el ~= 0.0)
            runner.check(min <= el)
            runner.check(max >= el)
            runner.check(mean ~= 0.0)
            runner.check(stdev ~= 0.0)
        end
    end
end

-- Report Results --

runner.report()
<|MERGE_RESOLUTION|>--- conflicted
+++ resolved
@@ -69,11 +69,7 @@
 
     local demType = demTypes[i];
     local samplingRadius = 30
-<<<<<<< HEAD
-    local dem = geo.raster(demType, "ZonalStats", samplingRadius, true)
-=======
-    local dem = geo.vrt(demType, "NearestNeighbour", samplingRadius, true)
->>>>>>> 8e12e6ed
+    local dem = geo.raster(demType, "NearestNeighbour", samplingRadius, true)
 
     runner.check(dem ~= nil)
 
