local runner = require("test_executive")
console = require("console")
asset = require("asset")
csv = require("csv")
json = require("json")

console.monitor:config(core.LOG, core.DEBUG)
sys.setlvl(core.LOG, core.DEBUG)


-- Unit Test --

local lon = -178.0
local lat =   51.7

local demTypes = {"arcticdem-mosaic", "arcticdem-strips"}

for i = 1, 2 do

    local demType = demTypes[i];
    local dem = geo.raster(demType, "NearestNeighbour", 0)

    runner.check(dem ~= nil)

    print(string.format("\n--------------------------------\nTest: %s sample\n--------------------------------", demType))
    local tbl, status = dem:sample(lon, lat)
    runner.check(status == true)
    runner.check(tbl ~= nil)

    local sampleCnt = 0

    for i, v in ipairs(tbl) do
        local el = v["value"]
        local fname = v["file"]
        print(string.format("(%02d) %8.2f %s", i, el, fname))
        runner.check(el ~= -1000000)  --INVALID_SAMPLE_VALUE from VrtRaster.h
        runner.check(string.len(fname) > 0)
        sampleCnt = sampleCnt + 1
    end

    if demType == "arcticdem-mosaic" then
        runner.check(sampleCnt == 1)
    else
        runner.check(sampleCnt >= 28)
    end

    print(string.format("\n--------------------------------\nTest: %s dim\n--------------------------------", demType))
    local rows, cols = dem:dim()
    print(string.format("dimensions: rows: %d, cols: %d", rows, cols))
    runner.check(rows ~= 0)
    runner.check(cols ~= 0)

    print(string.format("\n--------------------------------\nTest: %s bbox\n--------------------------------", demType))
    local lon_min, lat_min, lon_max, lat_max = dem:bbox()
    print(string.format("lon_min: %d, lat_min: %d, lon_max: %d, lan_max: %d", lon_min, lat_min, lon_max, lat_max))
    runner.check(lon_min ~= 0)
    runner.check(lat_min ~= 0)
    runner.check(lon_max ~= 0)
    runner.check(lon_max ~= 0)

    print(string.format("\n--------------------------------\nTest: %s cellsize\n--------------------------------", demType))
    local cellsize = dem:cell()
    print(string.format("cellsize: %d", cellsize))
    runner.check(cellsize == 2.0)
end


for i = 1, 2 do

    local demType = demTypes[i];
    local samplingRadius = 30
<<<<<<< HEAD
    local dem = geo.raster(demType, "ZonalStats", samplingRadius, true)
=======
    local dem = geo.vrt(demType, "NearestNeighbour", samplingRadius, true)
>>>>>>> 2c0fb0f1

    runner.check(dem ~= nil)

    print(string.format("\n--------------------------------\nTest: %s Zonal Stats\n--------------------------------", demType))
    local tbl, status = dem:sample(lon, lat)
    runner.check(status == true)
    runner.check(tbl ~= nil)

    local el, cnt, min, max, mean, median, stdev, mad
    for j, v in ipairs(tbl) do
        el = v["value"]
        cnt = v["count"]
        min = v["min"]
        max = v["max"]
        mean = v["mean"]
        median = v["median"]
        stdev = v["stdev"]
        mad = v["mad"]

        if el ~= -9999.0 then
            print(string.format("(%02d) value: %6.2f   cnt: %03d   min: %6.2f   max: %6.2f   mean: %6.2f   median: %6.2f   stdev: %6.2f   mad: %6.2f", j, el, cnt, min, max, mean, median, stdev, mad))
            runner.check(el ~= 0.0)
            runner.check(min <= el)
            runner.check(max >= el)
            runner.check(mean ~= 0.0)
            runner.check(stdev ~= 0.0)
        end
    end
end

-- Report Results --

runner.report()
<|MERGE_RESOLUTION|>--- conflicted
+++ resolved
@@ -69,11 +69,7 @@
 
     local demType = demTypes[i];
     local samplingRadius = 30
-<<<<<<< HEAD
-    local dem = geo.raster(demType, "ZonalStats", samplingRadius, true)
-=======
-    local dem = geo.vrt(demType, "NearestNeighbour", samplingRadius, true)
->>>>>>> 2c0fb0f1
+    local dem = geo.raster(demType, "NearestNeighbour", samplingRadius, true)
 
     runner.check(dem ~= nil)
 
