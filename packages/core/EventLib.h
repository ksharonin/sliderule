/*
 * Copyright (c) 2021, University of Washington
 * All rights reserved.
 *
 * Redistribution and use in source and binary forms, with or without
 * modification, are permitted provided that the following conditions are met:
 *
 * 1. Redistributions of source code must retain the above copyright notice,
 *    this list of conditions and the following disclaimer.
 *
 * 2. Redistributions in binary form must reproduce the above copyright notice,
 *    this list of conditions and the following disclaimer in the documentation
 *    and/or other materials provided with the distribution.
 *
 * 3. Neither the name of the University of Washington nor the names of its
 *    contributors may be used to endorse or promote products derived from this
 *    software without specific prior written permission.
 *
 * THIS SOFTWARE IS PROVIDED BY THE UNIVERSITY OF WASHINGTON AND CONTRIBUTORS
 * “AS IS” AND ANY EXPRESS OR IMPLIED WARRANTIES, INCLUDING, BUT NOT LIMITED
 * TO, THE IMPLIED WARRANTIES OF MERCHANTABILITY AND FITNESS FOR A PARTICULAR
 * PURPOSE ARE DISCLAIMED. IN NO EVENT SHALL THE UNIVERSITY OF WASHINGTON OR
 * CONTRIBUTORS BE LIABLE FOR ANY DIRECT, INDIRECT, INCIDENTAL, SPECIAL,
 * EXEMPLARY, OR CONSEQUENTIAL DAMAGES (INCLUDING, BUT NOT LIMITED TO,
 * PROCUREMENT OF SUBSTITUTE GOODS OR SERVICES; LOSS OF USE, DATA, OR PROFITS;
 * OR BUSINESS INTERRUPTION) HOWEVER CAUSED AND ON ANY THEORY OF LIABILITY,
 * WHETHER IN CONTRACT, STRICT LIABILITY, OR TORT (INCLUDING NEGLIGENCE OR
 * OTHERWISE) ARISING IN ANY WAY OUT OF THE USE OF THIS SOFTWARE, EVEN IF
 * ADVISED OF THE POSSIBILITY OF SUCH DAMAGE.
 */

#ifndef __eventlib__
#define __eventlib__

/******************************************************************************
 * INCLUDES
 ******************************************************************************/

#include "OsApi.h"
#include "Dictionary.h"
#include "List.h"

#include <atomic>

/******************************************************************************
 * DEFINES
 ******************************************************************************/

#define mlog(lvl,...) EventLib::logMsg(__FILE__,__LINE__,lvl,__VA_ARGS__)

#ifdef __tracing__
#define start_trace(lvl, parent, name, fmt, ...) EventLib::startTrace(parent, name, lvl, fmt, __VA_ARGS__)
#define stop_trace(lvl, id) EventLib::stopTrace(id, lvl)
#else
#define start_trace(lvl,parent,...) {ORIGIN}; (void)lvl; (void)parent;
#define stop_trace(lvl,id,...) {(void)lvl; (void)id;}
#endif

/******************************************************************************
 * EVENT LIBRARY CLASS
 ******************************************************************************/

class EventLib
{
    public:

        /*--------------------------------------------------------------------
         * Constants
         *--------------------------------------------------------------------*/

        static const int MAX_NAME_SIZE = 32;
        static const int MAX_ATTR_SIZE = 1024;
        static const int MAX_METRICS = 128;
        static const int32_t INVALID_METRIC = -1;

        static const char* rec_type;

        /*--------------------------------------------------------------------
         * Types
         *--------------------------------------------------------------------*/

        typedef struct {
            int64_t     systime;                    // time of event
            int64_t     tid;                        // task id
            uint32_t    id;                         // event id
            uint32_t    parent;                     // parent event id
            uint16_t    flags;                      // flags_t
            uint8_t     type;                       // type_t
            uint8_t     level;                      // event_level_t
            char        ipv4[SockLib::IPV4_STR_LEN];// ip address of local host
            char        name[MAX_NAME_SIZE];        // name of event
            char        attr[MAX_ATTR_SIZE];        // attributes associated with event
        } event_t;

        typedef enum {
            START   = 0x01,
            STOP    = 0x02
        } flags_t;

        typedef enum {
            LOG     = 0x01,
            TRACE   = 0x02,
            METRIC  = 0x04
        } type_t;

        typedef enum {
            COUNTER = 0,
            GAUGE = 1
        } metric_subtype_t;

        /*--------------------------------------------------------------------
         * Methods
         *--------------------------------------------------------------------*/

        static void             init            (const char* eventq);
        static void             deinit          (void);

        static  bool            setLvl          (type_t type, event_level_t lvl);
        static  event_level_t   getLvl          (type_t type);
        static  const char*     lvl2str         (event_level_t lvl);
        static  const char*     lvl2str_lc      (event_level_t lvl);
        static  const char*     type2str        (type_t type);
        static  const char*     subtype2str     (metric_subtype_t subtype);

        static uint32_t         startTrace      (uint32_t parent, const char* name, event_level_t lvl, const char* attr_fmt, ...) VARG_CHECK(printf, 4, 5);
        static void             stopTrace       (uint32_t id, event_level_t lvl);
        static void             stashId         (uint32_t id);
        static uint32_t         grabId          (void);

        static void             logMsg          (const char* file_name, unsigned int line_number, event_level_t lvl, const char* msg_fmt, ...) VARG_CHECK(printf, 4, 5);

        static void             generateMetric  (event_level_t lvl, const char* name, metric_subtype_t subtype, double value);

    private:

        /*--------------------------------------------------------------------
         * Methods
         *--------------------------------------------------------------------*/

        static int              sendEvent       (event_t* event, int attr_size);

        /*--------------------------------------------------------------------
         * Data
         *--------------------------------------------------------------------*/

        static std::atomic<uint32_t> trace_id;
        static Thread::key_t trace_key;

        static event_level_t log_level;
        static event_level_t trace_level;
        static event_level_t metric_level;
<<<<<<< HEAD

        static Mutex metric_mut;
        static Dictionary<Dictionary<int32_t>*, false> metric_categories;
        static List<metric_t> metric_vals;
=======
>>>>>>> d08aec19
};

#endif  /* __eventlib__ */<|MERGE_RESOLUTION|>--- conflicted
+++ resolved
@@ -149,13 +149,6 @@
         static event_level_t log_level;
         static event_level_t trace_level;
         static event_level_t metric_level;
-<<<<<<< HEAD
-
-        static Mutex metric_mut;
-        static Dictionary<Dictionary<int32_t>*, false> metric_categories;
-        static List<metric_t> metric_vals;
-=======
->>>>>>> d08aec19
 };
 
 #endif  /* __eventlib__ */