/*
 * Copyright (c) 2021, University of Washington
 * All rights reserved.
 *
 * Redistribution and use in source and binary forms, with or without
 * modification, are permitted provided that the following conditions are met:
 *
 * 1. Redistributions of source code must retain the above copyright notice,
 *    this list of conditions and the following disclaimer.
 *
 * 2. Redistributions in binary form must reproduce the above copyright notice,
 *    this list of conditions and the following disclaimer in the documentation
 *    and/or other materials provided with the distribution.
 *
 * 3. Neither the name of the University of Washington nor the names of its
 *    contributors may be used to endorse or promote products derived from this
 *    software without specific prior written permission.
 *
 * THIS SOFTWARE IS PROVIDED BY THE UNIVERSITY OF WASHINGTON AND CONTRIBUTORS
 * “AS IS” AND ANY EXPRESS OR IMPLIED WARRANTIES, INCLUDING, BUT NOT LIMITED
 * TO, THE IMPLIED WARRANTIES OF MERCHANTABILITY AND FITNESS FOR A PARTICULAR
 * PURPOSE ARE DISCLAIMED. IN NO EVENT SHALL THE UNIVERSITY OF WASHINGTON OR
 * CONTRIBUTORS BE LIABLE FOR ANY DIRECT, INDIRECT, INCIDENTAL, SPECIAL,
 * EXEMPLARY, OR CONSEQUENTIAL DAMAGES (INCLUDING, BUT NOT LIMITED TO,
 * PROCUREMENT OF SUBSTITUTE GOODS OR SERVICES; LOSS OF USE, DATA, OR PROFITS;
 * OR BUSINESS INTERRUPTION) HOWEVER CAUSED AND ON ANY THEORY OF LIABILITY,
 * WHETHER IN CONTRACT, STRICT LIABILITY, OR TORT (INCLUDING NEGLIGENCE OR
 * OTHERWISE) ARISING IN ANY WAY OUT OF THE USE OF THIS SOFTWARE, EVEN IF
 * ADVISED OF THE POSSIBILITY OF SUCH DAMAGE.
 */

/******************************************************************************
 * INCLUDES
 ******************************************************************************/

#include "LuaEndpoint.h"
#include "core.h"

/******************************************************************************
 * STATIC DATA
 ******************************************************************************/

<<<<<<< HEAD
const char* LuaEndpoint::LUA_META_NAME = "LuaEndpoint";
const struct luaL_Reg LuaEndpoint::LUA_META_TABLE[] = {
    {"metric",      luaMetric},
=======
const char* LuaEndpoint::LuaMetaName = "LuaEndpoint";
const struct luaL_Reg LuaEndpoint::LuaMetaTable[] = {
>>>>>>> 2576202b
    {"auth",        luaAuth},
    {NULL,          NULL}
};

const char* LuaEndpoint::EndpointExceptionRecType = "exceptrec";
const RecordObject::fieldDef_t LuaEndpoint::EndpointExceptionRecDef[] = {
    {"code",        RecordObject::INT32,    offsetof(response_exception_t, code),   1,                       NULL, NATIVE_FLAGS},
    {"level",       RecordObject::INT32,    offsetof(response_exception_t, level),  1,                       NULL, NATIVE_FLAGS},
    {"text",        RecordObject::STRING,   offsetof(response_exception_t, text),   MAX_EXCEPTION_TEXT_SIZE, NULL, NATIVE_FLAGS}
};

const double LuaEndpoint::DEFAULT_NORMAL_REQUEST_MEMORY_THRESHOLD = 1.0;
const double LuaEndpoint::DEFAULT_STREAM_REQUEST_MEMORY_THRESHOLD = 1.0;

SafeString LuaEndpoint::serverHead("sliderule/%s", LIBID);

const char* LuaEndpoint::LUA_RESPONSE_QUEUE = "rspq";
const char* LuaEndpoint::LUA_REQUEST_ID = "rqstid";


/******************************************************************************
 * AUTHENTICATOR SUBCLASS
 ******************************************************************************/

const char* LuaEndpoint::Authenticator::OBJECT_TYPE = "Authenticator";
const char* LuaEndpoint::Authenticator::LUA_META_NAME = "Authenticator";
const struct luaL_Reg LuaEndpoint::Authenticator::LUA_META_TABLE[] = {
    {NULL,          NULL}
};

/*----------------------------------------------------------------------------
 * Constructor
 *----------------------------------------------------------------------------*/
LuaEndpoint::Authenticator::Authenticator(lua_State* L):
    LuaObject(L, OBJECT_TYPE, LUA_META_NAME, LUA_META_TABLE)
{
}

/*----------------------------------------------------------------------------
 * Destructor
 *----------------------------------------------------------------------------*/
LuaEndpoint::Authenticator::~Authenticator(void)
{
}

/******************************************************************************
 * PUBLIC METHODS
 ******************************************************************************/

/*----------------------------------------------------------------------------
 * init
 *----------------------------------------------------------------------------*/
bool LuaEndpoint::init (void)
{
<<<<<<< HEAD
    bool status = true;

    /* Register Metric */
    totalMetricId = EventLib::registerMetric(LuaEndpoint::LUA_META_NAME, EventLib::COUNTER, "%s.%s", UNREGISTERED_ENDPOINT, HITS_METRIC);
    if(totalMetricId == EventLib::INVALID_METRIC)
    {
        mlog(ERROR, "Registry failed for %s.%s", UNREGISTERED_ENDPOINT, HITS_METRIC);
        status = false;
    }

=======
>>>>>>> 2576202b
    /* Register Record Definition */
    RECDEF(EndpointExceptionRecType, EndpointExceptionRecDef, sizeof(response_exception_t), "code");

    return true;
}

/*----------------------------------------------------------------------------
 * luaCreate - endpoint([<normal memory threshold>], [<stream memory threshold>])
 *----------------------------------------------------------------------------*/
int LuaEndpoint::luaCreate (lua_State* L)
{
    try
    {
        /* Get Parameters */
        double normal_mem_thresh = getLuaFloat(L, 1, true, DEFAULT_NORMAL_REQUEST_MEMORY_THRESHOLD);
        double stream_mem_thresh = getLuaFloat(L, 2, true, DEFAULT_STREAM_REQUEST_MEMORY_THRESHOLD);
        event_level_t lvl = (event_level_t)getLuaInteger(L, 3, true, INFO);

        /* Create Lua Endpoint */
        return createLuaObject(L, new LuaEndpoint(L, normal_mem_thresh, stream_mem_thresh, lvl));
    }
    catch(const RunTimeException& e)
    {
        mlog(e.level(), "Error creating %s: %s", LUA_META_NAME, e.what());
        return returnLuaStatus(L, false);
    }
}

/*----------------------------------------------------------------------------
 * generateExceptionStatus
 *----------------------------------------------------------------------------*/
void LuaEndpoint::generateExceptionStatus (int code, event_level_t level, Publisher* outq, bool* active, const char* errmsg, ...)
{
    /* Build Error Message */
    char error_buf[MAX_EXCEPTION_TEXT_SIZE];
    va_list args;
    va_start(args, errmsg);
    int vlen = vsnprintf(error_buf, MAX_EXCEPTION_TEXT_SIZE - 1, errmsg, args);
    int attr_size = MAX(MIN(vlen + 1, MAX_EXCEPTION_TEXT_SIZE), 1);
    error_buf[attr_size - 1] = '\0';
    va_end(args);

    /* Post Endpoint Exception Record */
    RecordObject record(EndpointExceptionRecType);
    response_exception_t* exception = (response_exception_t*)record.getRecordData();
    exception->code = code;
    exception->level = (int32_t)level;
    StringLib::format(exception->text, MAX_EXCEPTION_TEXT_SIZE, "%s", error_buf);
    record.post(outq, 0, active);
}

/******************************************************************************
 * PROTECTED METHODS
 ******************************************************************************/

/*----------------------------------------------------------------------------
 * Constructor
 *----------------------------------------------------------------------------*/
LuaEndpoint::LuaEndpoint(lua_State* L, double normal_mem_thresh, double stream_mem_thresh, event_level_t lvl):
<<<<<<< HEAD
    EndpointObject(L, LUA_META_NAME, LUA_META_TABLE),
    metricIds(INITIAL_NUM_ENDPOINTS),
=======
    EndpointObject(L, LuaMetaName, LuaMetaTable),
>>>>>>> 2576202b
    normalRequestMemoryThreshold(normal_mem_thresh),
    streamRequestMemoryThreshold(stream_mem_thresh),
    logLevel(lvl),
    authenticator(NULL)
{
}

/*----------------------------------------------------------------------------
 * Destructor
 *----------------------------------------------------------------------------*/
LuaEndpoint::~LuaEndpoint(void)
{
}

/*----------------------------------------------------------------------------
 * requestThread
 *----------------------------------------------------------------------------*/
void* LuaEndpoint::requestThread (void* parm)
{
    EndpointObject::info_t* info = (EndpointObject::info_t*)parm;
    EndpointObject::Request* request = info->request;
    LuaEndpoint* lua_endpoint = dynamic_cast<LuaEndpoint*>(info->endpoint);

    /* Get Request Script */
    const char* script_pathname = LuaEngine::sanitize(request->resource);

    /* Start Trace */
    uint32_t trace_id = start_trace(INFO, request->trace_id, "lua_endpoint", "{\"verb\":\"%s\", \"resource\":\"%s\"}", verb2str(request->verb), request->resource);

    /* Log Request */
    mlog(lua_endpoint->logLevel, "%s %s: %s", verb2str(request->verb), request->resource, request->body);

    /* Create Publisher */
    Publisher* rspq = new Publisher(request->id);

    /* Check Authentication */
    bool authorized = false;
    if(lua_endpoint->authenticator)
    {
        char* bearer_token = NULL;

        /* Extract Bearer Token */
        const char* auth_hdr = NULL;
        if(request->headers.find("Authorization", &auth_hdr))
        {
            bearer_token = StringLib::find(auth_hdr, ' ');
            if(bearer_token) bearer_token += 1;
        }

        /* Validate Bearer Token */
        authorized = lua_endpoint->authenticator->isValid(bearer_token);
    }
    else // no authentication required
    {
        authorized = true;
    }

    /* Dispatch Handle Request */
    if(authorized)
    {
        switch(request->verb)
        {
            case GET:   lua_endpoint->normalResponse(script_pathname, request, rspq, trace_id); break;
            case POST:  lua_endpoint->streamResponse(script_pathname, request, rspq, trace_id); break;
            default:    break;
        }
    }
    else
    {
        char header[MAX_HDR_SIZE];
        int header_length = buildheader(header, Unauthorized);
        rspq->postCopy(header, header_length);
    }

    /* End Response */
    rspq->postCopy("", 0);

    /* Clean Up */
    delete rspq;
    delete [] script_pathname;
    delete request;
    delete info;

    /* Stop Trace */
    stop_trace(INFO, trace_id);

    /* Return */
    return NULL;
}

/*----------------------------------------------------------------------------
 * handleRequest
 *----------------------------------------------------------------------------*/
EndpointObject::rsptype_t LuaEndpoint::handleRequest (Request* request)
{
    EndpointObject::info_t* info = new EndpointObject::info_t;
    info->endpoint = this;
    info->request = request;

    /* Start Thread */
    Thread pid(requestThread, info, false);

    /* Return Response Type */
    if(request->verb == POST) return STREAMING;
    return NORMAL;
}

/*----------------------------------------------------------------------------
 * normalResponse
 *----------------------------------------------------------------------------*/
void LuaEndpoint::normalResponse (const char* scriptpath, Request* request, Publisher* rspq, uint32_t trace_id) const
{
    char header[MAX_HDR_SIZE];
    double mem;

    LuaEngine* engine = NULL;

    /* Check Memory */
    if( (normalRequestMemoryThreshold >= 1.0) ||
        ((mem = OsApi::memusage()) < normalRequestMemoryThreshold) )
    {
        /* Launch Engine */
        engine = new LuaEngine(scriptpath, (const char*)request->body, trace_id, NULL, true);
        bool status = engine->executeEngine(MAX_RESPONSE_TIME_MS);

        /* Send Response */
        if(status)
        {
            const char* result = engine->getResult();
            if(result)
            {
                int result_length = StringLib::size(result, MAX_SOURCED_RESPONSE_SIZE);
                int header_length = buildheader(header, OK, "text/plain", result_length, NULL, serverHead.str());
                rspq->postCopy(header, header_length);
                rspq->postCopy(result, result_length);
            }
            else
            {
                int header_length = buildheader(header, Not_Found);
                rspq->postCopy(header, header_length);
            }
        }
        else
        {
            mlog(ERROR, "Failed to execute request: %s", scriptpath);
            int header_length = buildheader(header, Internal_Server_Error);
            rspq->postCopy(header, header_length);
        }
    }
    else
    {
        mlog(CRITICAL, "Memory (%d%%) exceeded threshold, not performing request: %s", (int)(mem * 100.0), scriptpath);
        int header_length = buildheader(header, Service_Unavailable);
        rspq->postCopy(header, header_length);
    }

    /* Clean Up */
    delete engine;
}

/*----------------------------------------------------------------------------
 * streamResponse
 *----------------------------------------------------------------------------*/
void LuaEndpoint::streamResponse (const char* scriptpath, Request* request, Publisher* rspq, uint32_t trace_id) const
{
    char header[MAX_HDR_SIZE];
    double mem;

    LuaEngine* engine = NULL;

    /* Check Memory */
    if( (streamRequestMemoryThreshold >= 1.0) ||
        ((mem = OsApi::memusage()) < streamRequestMemoryThreshold) )
    {
        /* Send Header */
        int header_length = buildheader(header, OK, "application/octet-stream", 0, "chunked", serverHead.str());
        rspq->postCopy(header, header_length);

        /* Create Engine */
        engine = new LuaEngine(scriptpath, (const char*)request->body, trace_id, NULL, true);

        /* Supply Global Variables to Script */
        engine->setString(LUA_RESPONSE_QUEUE, rspq->getName());
        engine->setString(LUA_REQUEST_ID, request->id);

        /* Execute Engine
        *  The call to execute the script blocks on completion of the script. The lua state context
        *  is locked and cannot be accessed until the script completes */
        engine->executeEngine(IO_PEND);
    }
    else
    {
        mlog(CRITICAL, "Memory (%d%%) exceeded threshold, not performing request: %s", (int)(mem * 100.0), scriptpath);
        int header_length = buildheader(header, Service_Unavailable);
        rspq->postCopy(header, header_length);
    }

    /* Clean Up */
    delete engine;
}

/*----------------------------------------------------------------------------
<<<<<<< HEAD
 * getMetricId
 *----------------------------------------------------------------------------*/
int32_t LuaEndpoint::getMetricId (const char* endpoint)
{
    int32_t metric_id = EventLib::INVALID_METRIC;

    try
    {
        metric_id = metricIds[endpoint];
    }
    catch (const RunTimeException& e1)
    {
        (void)e1;

        try
        {
            metric_id = metricIds[UNREGISTERED_ENDPOINT];
        }
        catch(const RunTimeException& e2)
        {
            (void)e2;
        }
    }

    return metric_id;
}

/*----------------------------------------------------------------------------
 * luaMetric - :metric(<endpoint name>)
 *
 * Note: NOT thread safe, must be called prior to attaching endpoint to server
 *----------------------------------------------------------------------------*/
int LuaEndpoint::luaMetric (lua_State* L)
{
    bool status = false;

    try
    {
        /* Get Self */
        LuaEndpoint* lua_obj = dynamic_cast<LuaEndpoint*>(getLuaSelf(L, 1));

        /* Get Endpoint Name */
        const char* endpoint_name = getLuaString(L, 2);

        /* Get Object Name */
        const char* obj_name = lua_obj->getName();

        /* Register Metrics */
        int32_t id = EventLib::registerMetric(obj_name, EventLib::COUNTER, "%s.%s", endpoint_name, HITS_METRIC);
        if(id == EventLib::INVALID_METRIC)
        {
            throw RunTimeException(ERROR, RTE_ERROR, "Registry failed for %s.%s", obj_name, endpoint_name);
        }

        /* Add to Metric Ids */
        if(!lua_obj->metricIds.add(endpoint_name, id, true))
        {
            throw RunTimeException(ERROR, RTE_ERROR, "Could not associate metric id to endpoint");
        }

        /* Set return Status */
        status = true;
    }
    catch(const RunTimeException& e)
    {
        mlog(e.level(), "Error creating metric: %s", e.what());
    }

    /* Return Status */
    return returnLuaStatus(L, status);
}

/*----------------------------------------------------------------------------
=======
>>>>>>> 2576202b
 * luaAuth - :auth(<authentication object>)
 *
 * Note: NOT thread safe, must be called prior to attaching endpoint to server
 *----------------------------------------------------------------------------*/
int LuaEndpoint::luaAuth (lua_State* L)
{
    bool status = false;

    try
    {
        /* Get Self */
        LuaEndpoint* lua_obj = dynamic_cast<LuaEndpoint*>(getLuaSelf(L, 1));

        /* Get Authenticator */
        Authenticator* auth = dynamic_cast<Authenticator*>(getLuaObject(L, 2, LuaEndpoint::Authenticator::OBJECT_TYPE));

        /* Set Authenticator */
        lua_obj->authenticator = auth;

        /* Set return Status */
        status = true;
    }
    catch(const RunTimeException& e)
    {
        mlog(e.level(), "Error setting authenticator: %s", e.what());
    }

    /* Return Status */
    return returnLuaStatus(L, status);
}<|MERGE_RESOLUTION|>--- conflicted
+++ resolved
@@ -40,14 +40,8 @@
  * STATIC DATA
  ******************************************************************************/
 
-<<<<<<< HEAD
 const char* LuaEndpoint::LUA_META_NAME = "LuaEndpoint";
 const struct luaL_Reg LuaEndpoint::LUA_META_TABLE[] = {
-    {"metric",      luaMetric},
-=======
-const char* LuaEndpoint::LuaMetaName = "LuaEndpoint";
-const struct luaL_Reg LuaEndpoint::LuaMetaTable[] = {
->>>>>>> 2576202b
     {"auth",        luaAuth},
     {NULL,          NULL}
 };
@@ -100,25 +94,9 @@
 /*----------------------------------------------------------------------------
  * init
  *----------------------------------------------------------------------------*/
-bool LuaEndpoint::init (void)
-{
-<<<<<<< HEAD
-    bool status = true;
-
-    /* Register Metric */
-    totalMetricId = EventLib::registerMetric(LuaEndpoint::LUA_META_NAME, EventLib::COUNTER, "%s.%s", UNREGISTERED_ENDPOINT, HITS_METRIC);
-    if(totalMetricId == EventLib::INVALID_METRIC)
-    {
-        mlog(ERROR, "Registry failed for %s.%s", UNREGISTERED_ENDPOINT, HITS_METRIC);
-        status = false;
-    }
-
-=======
->>>>>>> 2576202b
-    /* Register Record Definition */
+void LuaEndpoint::init (void)
+{
     RECDEF(EndpointExceptionRecType, EndpointExceptionRecDef, sizeof(response_exception_t), "code");
-
-    return true;
 }
 
 /*----------------------------------------------------------------------------
@@ -174,12 +152,7 @@
  * Constructor
  *----------------------------------------------------------------------------*/
 LuaEndpoint::LuaEndpoint(lua_State* L, double normal_mem_thresh, double stream_mem_thresh, event_level_t lvl):
-<<<<<<< HEAD
     EndpointObject(L, LUA_META_NAME, LUA_META_TABLE),
-    metricIds(INITIAL_NUM_ENDPOINTS),
-=======
-    EndpointObject(L, LuaMetaName, LuaMetaTable),
->>>>>>> 2576202b
     normalRequestMemoryThreshold(normal_mem_thresh),
     streamRequestMemoryThreshold(stream_mem_thresh),
     logLevel(lvl),
@@ -382,82 +355,6 @@
 }
 
 /*----------------------------------------------------------------------------
-<<<<<<< HEAD
- * getMetricId
- *----------------------------------------------------------------------------*/
-int32_t LuaEndpoint::getMetricId (const char* endpoint)
-{
-    int32_t metric_id = EventLib::INVALID_METRIC;
-
-    try
-    {
-        metric_id = metricIds[endpoint];
-    }
-    catch (const RunTimeException& e1)
-    {
-        (void)e1;
-
-        try
-        {
-            metric_id = metricIds[UNREGISTERED_ENDPOINT];
-        }
-        catch(const RunTimeException& e2)
-        {
-            (void)e2;
-        }
-    }
-
-    return metric_id;
-}
-
-/*----------------------------------------------------------------------------
- * luaMetric - :metric(<endpoint name>)
- *
- * Note: NOT thread safe, must be called prior to attaching endpoint to server
- *----------------------------------------------------------------------------*/
-int LuaEndpoint::luaMetric (lua_State* L)
-{
-    bool status = false;
-
-    try
-    {
-        /* Get Self */
-        LuaEndpoint* lua_obj = dynamic_cast<LuaEndpoint*>(getLuaSelf(L, 1));
-
-        /* Get Endpoint Name */
-        const char* endpoint_name = getLuaString(L, 2);
-
-        /* Get Object Name */
-        const char* obj_name = lua_obj->getName();
-
-        /* Register Metrics */
-        int32_t id = EventLib::registerMetric(obj_name, EventLib::COUNTER, "%s.%s", endpoint_name, HITS_METRIC);
-        if(id == EventLib::INVALID_METRIC)
-        {
-            throw RunTimeException(ERROR, RTE_ERROR, "Registry failed for %s.%s", obj_name, endpoint_name);
-        }
-
-        /* Add to Metric Ids */
-        if(!lua_obj->metricIds.add(endpoint_name, id, true))
-        {
-            throw RunTimeException(ERROR, RTE_ERROR, "Could not associate metric id to endpoint");
-        }
-
-        /* Set return Status */
-        status = true;
-    }
-    catch(const RunTimeException& e)
-    {
-        mlog(e.level(), "Error creating metric: %s", e.what());
-    }
-
-    /* Return Status */
-    return returnLuaStatus(L, status);
-}
-
-/*----------------------------------------------------------------------------
-=======
->>>>>>> 2576202b
  * luaAuth - :auth(<authentication object>)
  *
  * Note: NOT thread safe, must be called prior to attaching endpoint to server
