--- conflicted
+++ resolved
@@ -72,11 +72,7 @@
 /*----------------------------------------------------------------------------
  * getSamples
  *----------------------------------------------------------------------------*/
-<<<<<<< HEAD
-void GeoIndexedRaster::getSamples(double lon, double lat, double height, int64_t gps, std::vector<RasterSample*>& slist, void* param)
-=======
-void GeoIndexedRaster::getSamples(OGRGeometry* geo, int64_t gps, std::vector<RasterSample>& slist, void* param)
->>>>>>> 5c26dfe5
+void GeoIndexedRaster::getSamples(OGRGeometry* geo, int64_t gps, std::vector<RasterSample*>& slist, void* param)
 {
     std::ignore = param;
 
@@ -84,23 +80,11 @@
     crs.importFromEPSG(4326);
     crs.SetAxisMappingStrategy(OAMS_TRADITIONAL_GIS_ORDER);
 
-    OGRPoint poi(lon, lat, height);
-    poi.assignSpatialReference(&crs);
-
     samplingMutex.lock();
     try
     {
-<<<<<<< HEAD
         /* Sample Rasters */
-        sample(&poi, gps);
-=======
-        /* Get samples, if none found, return */
-        if(sample(geo, gps) == 0)
-        {
-            samplingMutex.unlock();
-            return;
-        }
->>>>>>> 5c26dfe5
+        sample(geo, gps);
 
         /* Populate Return Vector of Samples (slist) */
         Ordering<rasters_group_t*>::Iterator iter(groupList);
@@ -144,11 +128,7 @@
 /*----------------------------------------------------------------------------
  * getSubset
  *----------------------------------------------------------------------------*/
-<<<<<<< HEAD
-void GeoIndexedRaster::getSubsets(double lon_min, double lat_min, double lon_max, double lat_max, int64_t gps, std::vector<RasterSubset*>& slist, void* param)
-=======
-void GeoIndexedRaster::getSubsets(OGRGeometry* geo, int64_t gps, std::vector<RasterSubset>& slist, void* param)
->>>>>>> 5c26dfe5
+void GeoIndexedRaster::getSubsets(OGRGeometry* geo, int64_t gps, std::vector<RasterSubset*>& slist, void* param)
 {
     std::ignore = param;
 
@@ -156,23 +136,11 @@
     crs.importFromEPSG(4326);
     crs.SetAxisMappingStrategy(OAMS_TRADITIONAL_GIS_ORDER);
 
-    OGRPolygon poly = GdalRaster::makeRectangle(lon_min, lat_min, lon_max, lat_max);
-    poly.assignSpatialReference(&crs);
-
     samplingMutex.lock();
     try
     {
-<<<<<<< HEAD
         /* Sample Subsets */
-        sample(&poly, gps);
-=======
-        /* Get samples, if none found, return */
-        if(sample(geo, gps) == 0)
-        {
-            samplingMutex.unlock();
-            return;
-        }
->>>>>>> 5c26dfe5
+        sample(geo, gps);
 
         /* Populate Return Vector of Subsets (slist) */
         Ordering<rasters_group_t*>::Iterator iter(groupList);
